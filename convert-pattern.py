--- conflicted
+++ resolved
@@ -424,30 +424,7 @@
 	log.info("Converting to Lab...")
 	img_lab = cv2.cvtColor(img_raw.astype(np.float32) / 255, cv2.COLOR_BGR2Lab)
 
-<<<<<<< HEAD
-	# Generate colour palette using K-Means
-	log.info("Finding suitable colour palette...")
-	height, width, depth = img_lab.shape
-	colours = img_lab.reshape((height * width, depth))
-	colour_palette = k_means(colours, PALETTE_SIZE, seed=seed)
-	log.debug("Lab Palette:", colour_palette)
-
-	# Convert the palette into HSV
-	log.info("Converting palette to HSV...")
-	hsv_palette = convert_palette(colour_palette, cv2.COLOR_Lab2RGB, cv2.COLOR_RGB2HSV)
-	log.debug("HSV Palette:", hsv_palette)
-
-	# Round to ACNH's colour space
-	log.info("Converting to NH colours...")
-	nh_palette = palette_hsv_to_nh(hsv_palette)
-
-	# Check if any colours are identical after rounding
-	duplicate_colours = get_duplicate_colours(nh_palette)
-	if len(duplicate_colours) > 0:
-		log.warn("Repeated colours in palette:", *duplicate_colours)
-=======
 	nh_palette = pick_palette(img_lab, PALETTE_SIZE, seed, retry_on_dupe=retry_on_dupe, log=log);
->>>>>>> 0ec945fe
 
 	# Convert the NH colours to BGR(1) to Lab
 	hsv_approximated = palette_nh_to_hsv(nh_palette)
