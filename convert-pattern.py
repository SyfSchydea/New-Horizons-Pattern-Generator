#!/bin/python3

import sys
import argparse

import numpy as np
import cv2

<<<<<<< HEAD
=======
from ternary import Trit
>>>>>>> c69fb812
import tty

# Number of values per dimension in NH's colour space
NH_DEPTH_H = 30
NH_DEPTH_S = 15
NH_DEPTH_V = 15

# Range of HSV values which NH's colours space is able to represent
NH_RANGE_V_MIN = 0.05
NH_RANGE_V_MAX = 0.9

# Max values in OpenCV's HSV colour space
HSV_H_MAX = 360
HSV_S_MAX =   1
HSV_V_MAX =   1

# Characters used to represent each colour in ascii output
DISPLAY_CHARS = "abcdefghijklmnopqrstuvwxyz"
PREV_FMT = tty.TextFormat(fg=tty.CYAN, faint=True)

EMPTY_CHAR = tty.FormattedString("·", tty.TextFormat(faint=True))

ACTIVE_CHAR = tty.FormattedString("#", tty.TextFormat(fg=tty.MAGENTA, bold=True))

# Format for heading text
HEADER_FMT = tty.TextFormat(fg=tty.YELLOW, bold=True)

# Format for colour HSV values in the above headers
COLOUR_VALUES_FMT = tty.TextFormat(fg=tty.RED)

# Distance between two Lab colours.
# Currently just euclidean distance.
#
# param colour_a - First colour to compare.
# param colour_b - Second colour to compare.
#
# return         - Distance between the two colours.
def lab_distance(colour_a, colour_b):
	return np.linalg.norm(colour_a - colour_b)

# Find which center a given data point is closest to.
#
# @param item    - m-length array data point.
# @param centers - k*m array of cluster centers.
#
# @return        - Index of the closest center.
def find_closest(item, centers):
	best_idx = -1
	best_distance = float("inf")

	for i, center in enumerate(centers):
		distance = lab_distance(item, center)

		if distance < best_distance:
			best_distance = distance
			best_idx = i

	return best_idx

# K-means++ initialisation
# Pick the first point randomly, subsequent points are
# the furthest point from their nearest center.
#
# param items - n*m array of data points. Where n = number of data
#               points, and m = number of dimensions per data point.
# param k     - Number of clusters to find.
# param rng   - RandomState object to draw random numbers from.
#
# return      - Array of initial cluster centers.
def k_means_pp_init(items, k, rng):
	n, dimensions = items.shape

	# Create empty array of centers
	centers = np.zeros((k, dimensions), dtype=np.float32)

	# Create array of item distances to their nearest centers
	item_distances = np.zeros(n, dtype=np.float32) + np.inf

	# Generate first center using uniform weights
	first_idx = rng.choice(range(n))
	centers[0] = items[first_idx]

	# For each remaining center
	for center_idx in range(1, k):
		prev_center = centers[center_idx - 1]
		for item_idx in range(n):
			# Update item distance
			item = items[item_idx]
			dist = lab_distance(item, prev_center)
			if dist < item_distances[item_idx]:
				item_distances[item_idx] = dist

		# Choose next center using weights equal to the
		# square of the distance to the nearest point.
		weights = item_distances ** 2
		weights = weights / sum(weights)
		idx = rng.choice(range(n), p=weights)
		centers[center_idx] = items[idx]

	# Return all centers.
	return centers

# K means clustering algorithm.
#
# param items - n*m array of data points. Where n = number of data
#               points, and m = number of dimensions per data point.
# param k     - Number of clusters to find.
#
# return      - k*m array of cluster centers.
def k_means(items, k, weight_map, *, seed=None):
	rng = np.random.RandomState(seed)

	n, dimensions = items.shape
	dtype = items.dtype

	# Initialise centers
	centers = k_means_pp_init(items, k, rng)

	while True:
		# Sum of all points matched to each center
		center_totals = np.zeros((k, dimensions), dtype=dtype)

		# Number of points matched to each center
		center_matches = np.zeros(k, dtype=np.float32)

		for item, weight in zip(items, weight_map):
			# print(item, weight)
			close_idx = find_closest(item, centers)

			center_matches[close_idx] += weight
			center_totals[close_idx] += item * weight

		# Calculate each center's mean value
		center_means = np.copy(center_totals)
		reset_center = False
		for i in range(k):
			if center_matches[i] == 0:
				# If a center has no matches, leave it at its existing value
				center_means[i] = centers[i]
				reset_center = True
				continue

			center_means[i] /= center_matches[i]

		# If the new centers match the previous centers, return
		if not reset_center and np.array_equal(centers, center_means):
			return centers;

		# Otherwise, use the means as the centers for the next iteration
		centers = center_means

# Create an indexed image using a given image and a palette of colours.
# No dithering. Take a closest colour to each pixel value.
#
# param img     - Image as a NumPy array of size (height, width, depth)
# param palette - Array of colours to use, in the same colour space as img.
#                 Array dimensions: (n, depth) where n is
#                 the number of colours in the palette.
#
# return        - Indexed image as (height, width) size array of ints
def create_indexed_img_threshold(img, palette):
	height, width, _ = img.shape
	indexed = np.zeros((height, width), dtype=np.uint8)

	for x in range(width):
		for y in range(height):
			indexed[y, x] = find_closest(img[y, x], palette)

	return indexed

# Create an indexed image from an image and colour
# palette, using Floyd-Steinberg dithering.
#
# param img     - Image as a NumPy array of size (height, width, depth)
# param palette - Array of colours to use, in the same colour space as img.
#                 Array dimensions: (n, depth) where n is
#                 the number of colours in the palette.
#
# return        - Indexed image as (height, width) size array of ints
def create_indexed_img_dithered(img, palette):
	# Weighting of quantisation error diffused to neighbouring pixels.
	# In order of (y, x): (+0, +1), (+1, -1), (+1, +0), (+1, +1)
	# Traditional Floyd-Steinberg uses [7, 3, 5, 1].
	DIFFUSION_COEFFS = [7, 3, 5, 1]

	# Smallest unit by which error is diffused.
	# Error will only be diffused in integer multiples of
	# this (as long as the coefficients are integers).
	DIFFUSION_UNIT = sum(DIFFUSION_COEFFS)

	height, width, _ = img.shape

	indexed = np.zeros((height, width), dtype=np.uint8)
	img_target = img.copy()

	for y in range(height):
		not_last_row = y != height - 1

		range_x = range(width)
		ahead = 1
		first_col = 0
		last_col = width - 1

		# This is python, so use serpentine scanning.
		if y % 2 == 1:
			range_x = reversed(range_x)
			ahead *= -1
			last_col, first_col = first_col, last_col

		behind = -ahead

		for x in range_x:
			not_first_col = x != first_col
			not_last_col  = x != last_col

			target_colour = img_target[y, x]
			idx = find_closest(target_colour, palette)
			indexed[y, x] = idx

			colour = palette[idx]
			quant_error = (target_colour - colour) / DIFFUSION_UNIT

			if not_last_col:
				img_target[y, x + ahead] += quant_error * DIFFUSION_COEFFS[0]
			if not_last_row:
				if not_first_col:
					img_target[y + 1, x + behind] += quant_error * DIFFUSION_COEFFS[1]
				img_target[y + 1, x] += quant_error * DIFFUSION_COEFFS[2]
				if not_last_col:
					img_target[y + 1, x + ahead] += quant_error * DIFFUSION_COEFFS[3]

	return indexed

# Convert a colour palette to a different colour space.
#
# param palette     - n*depth array of colours, where n is the
#                     number of colours in the palette.
# param conversions - Values which may be passed to cv2.cvtColor to
#                     define the input and output colour spaces.
#
# return            - Colour palette in the new colour space,
#                     in a similar format as the input.
def convert_palette(palette, *conversions):
	# cvtColour requires a 3d array, so reshape this into n*1*depth
	n, depth = palette.shape
	palette_img = np.reshape(palette, (n, 1, depth))
	for conversion in conversions:
		palette_img = cv2.cvtColor(palette_img, conversion)

	return np.reshape(palette_img, (n, depth))

# Convert a continuous saturation or brightness
# value to the closest NH palette value.
#
# param value           - Input saturation/brightness value.
# param max_input_value - Maximum value in the HSV colour space for the channel.
# param nh_range_min    - Lowest value which an NH colour can express in this channel.
# param nh_range_max    - Highest value which an NH colour can express in this channel.
def _quantise_channel(value, max_input_value, nh_range_min, nh_range_max, nh_depth):
	value /= max_input_value                 # Map to range 0-1
	value -= nh_range_min                    # Move min value to zero
	value /= (nh_range_max - nh_range_min)   # Move max value to one
	value = round(value * (nh_depth - 1))    # Round to nearest NH value
	value = min(max(value, 0), nh_depth - 1) # Clamp to bounds
	return value

# Convert NH saturation or brightness value to continuous HSV channels.
#
# param value        - Input saturation/brightness NH value
# param max_value    - Maximum value in the HSV colour space for the channel.
# param nh_range_min - Lowest value which an NH colour can express in this channel.
# param nh_range_max - Highest value which an NH colour can express in this channel.
def _nh_to_channel(value, max_value, nh_range_min, nh_range_max, nh_depth):
	value /= nh_depth - 1
	value *= nh_range_max - nh_range_min
	value += nh_range_min
	value *= max_value
	return value

# Fetch the maximum saturation of the NH colours, based on the brightness value.
# This is 100% for brightness values from 0 to 7,
# or between 100% and 97.5% for brightness values from 7 to 14
def nh_range_s_max(nh_brightness):
	if nh_brightness <= 7:
		return 1

	return (287 - nh_brightness) / 280

# Convert an HSV colour palette to New Horizon's subset of the HSV colour space.
#
# param palette - Array of colours in HSV.
# return        - Array of colours in New Horizon's colour space.
def palette_hsv_to_nh(palette):
	palette_size, depth = palette.shape
	nh_palette = np.zeros((palette_size, 3), dtype=np.int8)

	for i in range(palette_size):
		nh_colour = nh_palette[i]
		h, s, v = palette[i]

		nh_colour[0] = round(h / HSV_H_MAX *  NH_DEPTH_H) % NH_DEPTH_H
		nh_colour[2] = nh_v = _quantise_channel(v, HSV_V_MAX,
			NH_RANGE_V_MIN, NH_RANGE_V_MAX,       NH_DEPTH_V)
		nh_colour[1]        = _quantise_channel(s, HSV_S_MAX,
			0,              nh_range_s_max(nh_v), NH_DEPTH_S)

	return nh_palette

# Convert a palette of New Horizon colours to the HSV range used by OpenCV
def palette_nh_to_hsv(palette):
	palette_size, depth = palette.shape
	hsv_palette = np.zeros((palette_size, 3), dtype=np.float32)

	for i in range(palette_size):
		h, s, v    =     palette[i]
		hsv_colour = hsv_palette[i]

		hsv_colour[0] = h /  NH_DEPTH_H      * HSV_H_MAX
		hsv_colour[2] = _nh_to_channel(v, HSV_V_MAX,
			NH_RANGE_V_MIN, NH_RANGE_V_MAX,    NH_DEPTH_V)
		hsv_colour[1] = _nh_to_channel(s, HSV_S_MAX,
			0,              nh_range_s_max(v), NH_DEPTH_S)

	return hsv_palette

# Find duplicate colours in a palette.
#
# param palette - Colour palette as array
# return        - List of duplicate colours
def get_duplicate_colours(palette):
	# Sort colours
	palette_record = np.core.records.fromarrays(
		palette.transpose(), names="h, s, v")
	palette_record.sort()

	# Look for consecutive, identical colours
	palette_size, = palette_record.shape
	duplicate_colours = []
	for i in range(0, palette_size - 1):
		this_col = palette_record[i]
		# Log this colour is a duplicate if it matches the next one.
		# Skip adding it if it's already in the list of duplicates
		if (np.array_equal(this_col, palette_record[i + 1])
				and not (len(duplicate_colours) > 0
					and np.array_equal(this_col, duplicate_colours[-1]))):
			duplicate_colours.append(this_col)

	return duplicate_colours

# Write a single channel from the palette to the file.
#
# param file         - File to write to.
# param channel_idx  - Index of this channel in the colour space.
# param channel_name - Name of this channel in the colour space.
# param header_width - Characters to reserve at the start of
#                      each line for the names of channels.
# param palette      - Array of New Horizons colours.
def _write_palette_channel(file, channel_idx, channel_name, header_width, palette):
	file.write(tty.FormattedString(channel_name.rjust(header_width) + ": ", HEADER_FMT))
	file.write(tty.FormattedString("  ".join(str(colour[channel_idx]).rjust(2) for colour in palette)))
	file.write("\n")

# Write an ascii version of an indexed image to the file.
# Will include breaks every 16 pixels.
#
# param file          - File to write to.
# param indexed_img   - Array of colour indices for each pixel of the image.
# param display_chars - Indexable collection of characters to represent each colour.
def _write_indexed_img(file, indexed_img, display_chars):
	height, width = indexed_img.shape
	for y in range(height):
		for x in range(width):
			if x % 16 == 0:
				file.write(" ")

			idx = indexed_img[y, x]
			char = display_chars[idx]
			file.write(" ")
			file.write(char)

		file.write("\n")

		if y % 16 == 15:
			file.write("\n")

# Write instructions on how to draw this pattern to a file.
#
# param path_out    - Path to file to write to.
# param indexed_img - Array of colour indices for each pixel of the image.
# param palette     - Array of New Horizons colours
<<<<<<< HEAD
def write_instructions(path_out, indexed_img, palette, *, pattern_name="your pattern"):
=======
def write_instructions(path_out, indexed_img, palette, *, pattern_name="your pattern", use_colour=Trit.maybe):
>>>>>>> c69fb812
	empty_pixel  = EMPTY_CHAR
	active_pixel = ACTIVE_CHAR

	height, width   = indexed_img.shape
	palette_size, _ =     palette.shape

	with open(path_out, "w") as file_raw:
<<<<<<< HEAD
		file = tty.TTY(file_raw)
=======
		file = tty.TTY(file_raw, use_colour=use_colour)
>>>>>>> c69fb812
		file.write(tty.FormattedString(f"How to draw {pattern_name}:\n\n", HEADER_FMT))

		file.write(tty.FormattedString("Colour palette:\n", HEADER_FMT))
		header_width = 11
		_write_palette_channel(file, 0, "Hue",        header_width, palette)
		_write_palette_channel(file, 1, "Vividness",  header_width, palette)
		_write_palette_channel(file, 2, "Brightness", header_width, palette)
		file.write("\n")

		# Print map for each colour in the palette.
		display_chars = [empty_pixel] * palette_size
		for i, col in enumerate(palette):
			file.write(tty.FormattedString(f"Colour {i} (",               HEADER_FMT))
			file.write(tty.FormattedString(" ".join(str(x) for x in col), COLOUR_VALUES_FMT))
			file.write(tty.FormattedString("):\n",                        HEADER_FMT))
			display_chars[i] = active_pixel
			_write_indexed_img(file, indexed_img, display_chars)
			prev_pixel = tty.FormattedString(DISPLAY_CHARS[i], PREV_FMT)
			display_chars[i] = prev_pixel
			file.write("\n")

		file.reset_all()

def output_preview_image(path_out, indexed_img, bgr_palette):
	height, width = indexed_img.shape
	palette_size, depth = bgr_palette.shape

	bgr_out_palette = (bgr_palette * 255).astype(np.uint8)

	bgr_img = np.zeros((height, width, depth), dtype=np.uint8)
	for x in range(width):
		for y in range(height):
			colour_idx = indexed_img[y, x]
			bgr_colour = bgr_out_palette[colour_idx]
			bgr_img[y, x] = bgr_colour

	cv2.imwrite(path_out, bgr_img)

class Log:
	# Verbosity Levels
	ERROR   = 0
	WARNING = 1
	INFO    = 2
	DEBUG   = 3

	def __init__(self, verbosity, file=sys.stdout):
		self.verbosity = verbosity
		self.file = file

	def error(self, *msg):
		if self.verbosity >= Log.ERROR:
			print(*msg, file=sys.stderr)

	def warn(self, *msg):
		if self.verbosity >= Log.WARNING:
			print("Warning:", *msg, file=self.file)

	def info(self, *msg):
		if self.verbosity >= Log.INFO:
			print(*msg, file=self.file)

	def debug(self, *msg):
		if self.verbosity >= Log.DEBUG:
			print(*msg, file=self.file)

def get_rng_seed():
	np.random.seed()
	return np.random.randint(2 ** 32 - 1)

# Take an image in Lab colour space, and output a colour palette in NH colours
#
# param img           - Input Lab image.
# param palette_size  - Number of colours to use in the palette.
# param seed          - Starting RNG seed.
# param retry_on_dupe - If truthy, when a palette containing a duplicate colour
#                       is generated, the RNG seed will be incremented, and the
#                       process will repeat until a unique palette is returned.
# param log           - Log to use to output info.
#
# return              - Tuple of (NH Palette as array, Lab palette as array)
def pick_palette(img, palette_size, seed, weight_map, *, retry_on_dupe=False, log=Log(Log.ERROR)):
	# Generate colour palette using K-Means
	log.info("Finding suitable colour palette...")
	height, width, depth = img.shape
	colours = img.reshape((height * width, depth))

	if weight_map is not None:
		weight_map = weight_map.reshape(height * width)
	else:
		weight_map = np.ones(height * width)

	while True:
		colour_palette = k_means(colours, palette_size, weight_map, seed=seed)
		log.debug("Lab Palette:", colour_palette)

		# Convert the palette into HSV
		log.info("Converting palette to HSV...")
		hsv_palette = convert_palette(colour_palette, cv2.COLOR_Lab2RGB, cv2.COLOR_RGB2HSV)
		log.debug("HSV Palette:\n", hsv_palette)

		# Round to ACNH's colour space
		log.info("Converting to NH colours...")
		nh_palette = palette_hsv_to_nh(hsv_palette)
		log.debug("NH Palette:\n", nh_palette)

		# Check if any colours are identical after rounding
		duplicate_colours = get_duplicate_colours(nh_palette)
		if len(duplicate_colours) <= 0:
			return nh_palette, colour_palette

		if not retry_on_dupe:
			log.warn("Repeated colours in palette:", *duplicate_colours)
			return nh_palette, colour_palette

		seed += 1
		log.info("Palette has duplicate colours. Retrying with seed:", seed)

def analyse_img(path, weight_map_path, img_out, instr_out, *,
		seed=None, retry_on_dupe=False, use_dithering=True, use_colour=Trit.maybe,
		verbosity=Log.INFO):
	# NH allows 15 colours + transparent
	PALETTE_SIZE = 15

	log = Log(verbosity)

	if seed is None:
		seed = get_rng_seed()
		log.info("Using seed:", seed)

	# Input image as BGR(255)
	log.info("Opening image...")
	img_raw = cv2.imread(path)
	if img_raw is None:
		raise FileNotFoundError()

	log.info("Converting to Lab...")
	img_lab = cv2.cvtColor(img_raw.astype(np.float32) / 255, cv2.COLOR_BGR2Lab)

	weight_map = None
	if weight_map_path is not None:
		weight_map = cv2.imread(weight_map_path, 0).astype(np.float32)

	nh_palette, lab_palette = pick_palette(img_lab, PALETTE_SIZE, seed, weight_map,
		retry_on_dupe=retry_on_dupe, log=log)

	# Convert the NH colours to BGR(1) to Lab
	hsv_approximated = palette_nh_to_hsv(nh_palette)
	log.debug("NH-HSV Palette:\n", hsv_approximated)
	bgr_approx = convert_palette(hsv_approximated, cv2.COLOR_HSV2BGR)
	log.debug("NH-BGR Palette:\n", bgr_approx)

	# Create indexed image using clusters
	log.info("Creating indexed image...")
	if use_dithering:
		lab_approx = convert_palette(bgr_approx, cv2.COLOR_BGR2Lab)
		indexed_img = create_indexed_img_dithered(img_lab, lab_approx)
	else:
		indexed_img = create_indexed_img_threshold(img_lab, lab_palette)

	# Print drawing instructions
	write_instructions(instr_out, indexed_img, nh_palette, use_colour=use_colour)

	# Generate BGR image using colour map and the BGR version of the approximated colour space
	# Export approximated image
	log.info("Exporting image...")
	output_preview_image(img_out, indexed_img, bgr_approx)

if __name__ == "__main__":
	parser = argparse.ArgumentParser(description=
		"Convert an image to a New Horizons custom pattern")

	parser.add_argument("input-file", help="Path to input image")
	parser.add_argument("-o", "--out", default="nh-pattern.png",
		help="Path to save output preview image")
	parser.add_argument("-i", "--instructions-out", default="nh-pattern-instructions.txt",
		help="Path to save pattern instructions")

	parser.add_argument("-d", "--dithering", action="store_true",
		help="Use Floyd-Steinberg dithering when creating the pattern")

	parser.add_argument("-w", "--weight-map",
		help="Map of pixel weights for palette selection")

	parser.add_argument("-r", "--retry-duplicate", action="store_true",
		help="Retry palette generation until there are no duplicate colours")

	parser.add_argument("-s", "--seed", type=int, default=None,
		help="RNG seed for K-Means initialisation")

	tty_colour_group = parser.add_mutually_exclusive_group()
	tty_colour_group.add_argument("-c", "--tty-colours", action="store_true",
		help="Always use tty colours when printing the instructions file")
	tty_colour_group.add_argument("--no-tty-colours", action="store_true",
		help="Never use tty colours when printing the instructions file")

	verbosity_group = parser.add_mutually_exclusive_group()
	verbosity_group.add_argument("-q", "--quiet", action="count",
		help="Print less information to stdout. May be stacked "
			+ "up to three times to hide warnings and errors")
	verbosity_group.add_argument("-v", "--verbose", action="store_true",
		help="Print more debug info to stdout");

	args = parser.parse_args()

	input_file = getattr(args, "input-file")

	use_colour = Trit.maybe
	if args.tty_colours:
		use_colour = Trit.true
	elif args.no_tty_colours:
		use_colour = Trit.false

	verbosity = Log.INFO
	if args.quiet is not None:
		verbosity -= args.quiet
	if args.verbose:
		verbosity += 1

	try:
		analyse_img(input_file, weight_map_path=args.weight_map,
			img_out=args.out, instr_out=args.instructions_out,
			seed=args.seed, retry_on_dupe=args.retry_duplicate,
			use_dithering=args.dithering, use_colour=use_colour,
			verbosity=verbosity);
	except FileNotFoundError:
		sys.stderr.write("File does not exist or is not a valid image\n")
		sys.exit(1)
<|MERGE_RESOLUTION|>--- conflicted
+++ resolved
@@ -6,10 +6,7 @@
 import numpy as np
 import cv2
 
-<<<<<<< HEAD
-=======
 from ternary import Trit
->>>>>>> c69fb812
 import tty
 
 # Number of values per dimension in NH's colour space
@@ -400,11 +397,7 @@
 # param path_out    - Path to file to write to.
 # param indexed_img - Array of colour indices for each pixel of the image.
 # param palette     - Array of New Horizons colours
-<<<<<<< HEAD
-def write_instructions(path_out, indexed_img, palette, *, pattern_name="your pattern"):
-=======
 def write_instructions(path_out, indexed_img, palette, *, pattern_name="your pattern", use_colour=Trit.maybe):
->>>>>>> c69fb812
 	empty_pixel  = EMPTY_CHAR
 	active_pixel = ACTIVE_CHAR
 
@@ -412,11 +405,7 @@
 	palette_size, _ =     palette.shape
 
 	with open(path_out, "w") as file_raw:
-<<<<<<< HEAD
-		file = tty.TTY(file_raw)
-=======
 		file = tty.TTY(file_raw, use_colour=use_colour)
->>>>>>> c69fb812
 		file.write(tty.FormattedString(f"How to draw {pattern_name}:\n\n", HEADER_FMT))
 
 		file.write(tty.FormattedString("Colour palette:\n", HEADER_FMT))
